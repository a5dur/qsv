language: rust
cache: cargo

env:
  global:
<<<<<<< HEAD
    - PROJECT_NAME=qsv
=======
    - PROJECT_NAME=xsv

>>>>>>> f564e0f3
matrix:
  include:
    # Stable channel
    - os: linux
      rust: stable
      env: TARGET=i686-unknown-linux-musl
      addons:
        apt:
          packages:
            - musl-tools
    - os: osx
      rust: stable
      env: TARGET=x86_64-apple-darwin
    - os: linux
      rust: stable
      env: TARGET=x86_64-unknown-linux-musl
      addons:
        apt:
          packages:
            - musl-tools
    # Minimum Rust supported channel.
    - os: linux
      rust: 1.28.0
      env: TARGET=x86_64-unknown-linux-gnu
    - os: linux
      rust: 1.28.0
      env: TARGET=x86_64-unknown-linux-musl
      addons:
        apt:
          packages:
            - musl-tools

before_install:
  - export PATH="$PATH:$HOME/.cargo/bin"

install:
  - bash ci/install.sh

script:
  - bash ci/script.sh

before_deploy:
  - bash ci/before_deploy.sh

deploy:
  provider: releases
  api_key:
    secure: aDT53aTIcl6RLcd4/StnKT55LgJyjiCtsmu1Byy0TIEtP4ZfNhsHwCbqyZT6TLownLJPi5wLM1WRncGKNYQelFDk/mUA8YugcFDfiSN//ZZ8KLAQiI+PX6JCrFYr/ZmP4dJzFWS1hPsr/X0gdbrlb3kuQG7BI9gH3GY4yTsLNiY=
  file_glob: true
  file: ${PROJECT_NAME}-${TRAVIS_TAG}-${TARGET}.*
  # don't delete the artifacts from previous phases
  skip_cleanup: true
  # deploy when a new tag is pushed
  on:
    # channel to use to produce the release artifacts
    # NOTE make sure you only release *once* per target
    # TODO you may want to pick a different channel
    condition: $TRAVIS_RUST_VERSION = stable
    tags: true

branches:
  only:
    # Pushes and PR to the master branch
    - master
    # IMPORTANT Ruby regex to match tags. Required, or travis won't trigger deploys when a new tag
    # is pushed. This regex matches semantic versions like v1.2.3-rc4+2016.02.22
    - /^\d+\.\d+\.\d+.*$/

notifications:
  email:
    on_success: never<|MERGE_RESOLUTION|>--- conflicted
+++ resolved
@@ -3,12 +3,7 @@
 
 env:
   global:
-<<<<<<< HEAD
     - PROJECT_NAME=qsv
-=======
-    - PROJECT_NAME=xsv
-
->>>>>>> f564e0f3
 matrix:
   include:
     # Stable channel
